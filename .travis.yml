language: php
php:
  - hhvm-nightly
  - hhvm
<<<<<<< HEAD
 # - nightly
=======
  - nightly
>>>>>>> 4c96d872
  - 5.6
  - 5.5
  - 5.5.9
  - 5.4
  - 5.3
  - 5.3.3

matrix:
  allow_failures:
    - php: 5.5
      env: DB=sqlite # sqlite below 3.8.10.2 has a bug
    - php: 5.6
      env: DB=sqlite # sqlite below 3.8.10.2 has a bug
    - php: hhvm-nightly # currently not supported by travis (no nightly bilds on precise)

env:
 - DB=mysql
<<<<<<< HEAD
# - DB=sqlite
=======
 - DB=sqlite
>>>>>>> 4c96d872

sudo: false
#sudo: required
#
#before_install:
#  - sudo apt-get update
#  - sudo apt-get install sqlite3 (alternative version?)

install:
  - composer self-update
  - composer install
  - cp phpunit_db_config.travis.$DB.php phpunit_db_config.php;

before_script:
  - if [[ "$DB" == "mysql" ]]; then mysql -e 'create database dive;'; fi<|MERGE_RESOLUTION|>--- conflicted
+++ resolved
@@ -2,11 +2,7 @@
 php:
   - hhvm-nightly
   - hhvm
-<<<<<<< HEAD
- # - nightly
-=======
   - nightly
->>>>>>> 4c96d872
   - 5.6
   - 5.5
   - 5.5.9
@@ -24,11 +20,7 @@
 
 env:
  - DB=mysql
-<<<<<<< HEAD
-# - DB=sqlite
-=======
  - DB=sqlite
->>>>>>> 4c96d872
 
 sudo: false
 #sudo: required
