--- conflicted
+++ resolved
@@ -129,8 +129,6 @@
                 'author' => 1
             )
         );
-<<<<<<< HEAD
-=======
         $testCases[] = array(
             'tablesRows' => array(
                 'article' => array(
@@ -144,7 +142,6 @@
                 'article' => 1
             )
         );
->>>>>>> 33b3b3c7
 
         return $testCases;
     }
