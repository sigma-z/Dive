<?php
/*
 * This file is part of the Dive ORM framework.
 * (c) Steffen Zeidler <sigma_z@sigma-scripts.de>
 *
 * For the full copyright and license information, please view the LICENSE
 * file that was distributed with this source code.
 */

namespace Dive\Test\Record;

use Dive\Collection\RecordCollection;
use Dive\Record;
use Dive\Record\Generator\RecordGenerator;
use Dive\RecordManager;
use Dive\Relation\ReferenceMap;
use Dive\TestSuite\TableRowsProvider;
use Dive\TestSuite\TestCase;

/**
 * @author  Steffen Zeidler <sigma_z@sigma-scripts.de>
 * @created 30.08.13
 */
class RecordDeleteTest extends TestCase
{
    /** @var RecordGenerator */
    private $recordGenerator;


    protected function setUp()
    {
        parent::setUp();

        $tableRows = TableRowsProvider::provideTableRows();
        $rm = self::createDefaultRecordManager();
        $this->recordGenerator = self::saveTableRows($rm, $tableRows);
    }


    /**
     * @dataProvider provideDelete
     *
     * @param array $loadRecordKeys
     * @param array $deleteRecordKeys
     * @param array $expectedDeleteRecordKeys
     * @param array $expectedSaveRecordKeys
     */
    public function testDelete(
        array $loadRecordKeys,
        array $deleteRecordKeys,
        array $expectedDeleteRecordKeys,
        array $expectedSaveRecordKeys
    ) {
        $rm = self::createDefaultRecordManager();

        foreach ($loadRecordKeys as $loadRecordKey => $tableName) {
            $table = $rm->getTable($tableName);
            $record = $this->getGeneratedRecord($this->recordGenerator, $table, $loadRecordKey);

            // load related references to test that the identifier is removed from references and related record collections
            $relations = $table->getRelations();
            $references = array_combine(array_keys($relations), array_fill(0, count($relations), true));
            $record->loadReferences($references);
        }

        foreach ($deleteRecordKeys as $deleteRecordKey => $tableName) {
            $table = $rm->getTable($tableName);
            $record = $this->getGeneratedRecord($this->recordGenerator, $table, $deleteRecordKey);

            $rm->scheduleDelete($record);
        }

        $expectedSaveRecords = $this->getRecordsForRecordKeys($rm, $expectedSaveRecordKeys);
        $expectedDeleteRecords = $this->getRecordsForRecordKeys($rm, $expectedDeleteRecordKeys);
        $deleteIdMap = array();
        foreach ($expectedDeleteRecords as $deleteRecordKey => $deleteRecord) {
            $deleteIdMap[$deleteRecordKey] = $deleteRecord->getInternalId();
        }
        $this->assertScheduledRecordsForCommit($rm, $expectedSaveRecords, $expectedDeleteRecords);

        $rm->commit();

        // assert that records has been deleted and all references to them are unset
        $this->assertRecordsAreDeleted($expectedDeleteRecords);

        // assert that no record is scheduled for commit anymore
        $this->assertScheduledOperationsForCommit($rm, 0, 0);
    }


    /**
     * @return array[]
     */
    public function provideDelete()
    {
        $testCases = array();

        $testCases[] = array(
            'loadRecordKeys'            => array(),
            'deleteRecordKeys'          => array('DiveORM released#1' => 'comment'),
            'expectedDeleteRecordKeys'  => array('DiveORM released#1' => 'comment'),
            'expectedSaveRecordKeys'    => array()
        );

        $testCases[] = array(
            'loadRecordKeys' => array(
                'DiveORM released' => 'article',
                'JohnD' => 'user'
            ),
            'deleteRecordKeys' => array(
                'DiveORM released' => 'article',
                'helloWorld' => 'article',
                'JohnD' => 'user'
            ),
            'expectedDeleteRecordKeys' => array(
                'DiveORM released#1' => 'comment',
                'DiveORM released#News' => 'article2tag',
                'DiveORM released#Release Notes' => 'article2tag',
                'DiveORM released' => 'article',
                'helloWorld' => 'article',
                'John Doe' => 'author',
                'JohnD' => 'user'
            ),
            'expectedSaveRecordKeys' => array(
                'Bart Simon' => 'author'
            )
        );

        $testCases[] = array(
            'loadRecordKeys' => array(
                'DiveORM released#1' => 'comment',
                'DiveORM released' => 'article'
            ),
            'deleteRecordKeys' => array(
                'DiveORM released#1' => 'comment',
                'DiveORM released' => 'article'
            ),
            'expectedDeleteRecordKeys' => array(
                'DiveORM released#1' => 'comment',
                'DiveORM released#News' => 'article2tag',
                'DiveORM released#Release Notes' => 'article2tag',
                'DiveORM released' => 'article'
            ),
            'expectedSaveRecordKeys' => array()
        );

        // tests, that owning records are removed from related collections
        $testCases[] = array(
            'loadRecordKeys'            => array('AdamE' => 'user'),
            'deleteRecordKeys'          => array('tableSupport#1' => 'comment'),
            'expectedDeleteRecordKeys'  => array('tableSupport#1' => 'comment'),
            'expectedSaveRecordKeys'    => array()
        );

        return $testCases;
    }


    /**
     * @param  RecordManager $rm
     * @param  array         $recordKeys keys: record keys; values: table names
     * @return Record[]      recordKey as keys
     */
    private function getRecordsForRecordKeys(RecordManager $rm, array $recordKeys)
    {
        $records = array();
        foreach ($recordKeys as $recordKey => $tableName) {
            $table = $rm->getTable($tableName);
            $record = $this->getGeneratedRecord($this->recordGenerator, $table, $recordKey);
            $records[$recordKey] = $record;
        }
        return $records;
    }


    /**
     * @param Record[] $expectedDeletedRecords
     */
    private function assertRecordsAreDeleted(array $expectedDeletedRecords)
    {
        /** @noinspection PhpUnusedLocalVariableInspection */
        foreach ($expectedDeletedRecords as $recordKey => $record) {
            //echo (string)$record . " $recordKey\n";
            $table = $record->getTable();
            $identifier = $record->getIdentifier();
            $result = $table->findByPk($identifier);
            $message = "Record with id: " . (is_array($identifier) ? implode(', ', $identifier) : $identifier)
                . " was not deleted from table '" . $table->getTableName() . "'!";
            $this->assertFalse($result, $message);

            $identifierAsString = $record->getIdentifierAsString();
            $this->assertFalse($table->isInRepository($identifierAsString));

            $this->assertRecordIsNotReferenced($record);
        }
    }


    /**
     * @param Record $record
     */
    private function assertRecordIsNotReferenced(Record $record)
    {
        $internalId = $record->getInternalId();
        $table = $record->getTable();
        $relations = $table->getRelations();
        $message = "Record with id '$internalId' in table '" . $table->getTableName() . "'";
        foreach ($relations as $relationName => $relation) {
            $this->assertRecordIsNotReferencedByRelation($record, $relationName, $message);
        }
    }


    /**
     * @param Record $record
     * @param string $relationName
     * @param string $message
     */
    private function assertRecordIsNotReferencedByRelation(Record $record, $relationName, $message = '')
    {
        $internalId = $record->getInternalId();
        $relation = $record->getTableRelation($relationName);
        $isReferencedSide = $relation->isReferencedSide($relationName);

        /** @var ReferenceMap $referenceMap */
        $referenceMap = self::readAttribute($relation, 'map');

        $isOneToMany = $relation->isOneToMany();

        /** @var RecordCollection[] $relatedCollections */
        $relatedCollections = $isOneToMany
            ? self::readAttribute($referenceMap, 'relatedCollections')
            : null;

        $references = $referenceMap->getMapping();
        $referencedMessage = $message . " expected not be referenced (relation '$relationName')";
        $relatedCollectionMessage = $message
            . " expected not to be in a related collection (relation '$relationName')";

        $oid = $record->getOid();
        if ($isReferencedSide) {
            foreach ($references as $owningIds) {
                if ($isOneToMany) {
                    $this->assertNotContains($internalId, $owningIds, $referencedMessage);
                }
                else {
                    $this->assertNotEquals($internalId, $owningIds, $referencedMessage);
                }
            }

            if ($isOneToMany) {
                foreach ($relatedCollections as $relatedCollection) {
                    $this->assertFalse($relatedCollection->has($record), $relatedCollectionMessage);
                }
            }

            $this->assertFalse($referenceMap->hasFieldMapping($oid));
        }
        else {
            $this->assertArrayNotHasKey($internalId, $references, $referencedMessage);
            if ($isOneToMany) {
                $this->assertArrayNotHasKey($oid, $relatedCollections, $relatedCollectionMessage);
            }
        }
    }


    /**
     * @see issue #11 (https://github.com/sigma-z/Dive/issues/11)
     */
    public function testDeleteRecordWithCascadedForeignRelatedRecords()
    {
        $this->givenIHaveUser('PreparedForDeletion');
        $this->givenUser_HasStillACommentOnAnArticle('PreparedForDeletion');
        $this->whenIDeleteUser('PreparedForDeletion');
        $this->thenUser_AndHisCommentIsDeleted('PreparedForDeletion');
    }

<<<<<<< HEAD
=======

    /**
     * @param string $name
     */
>>>>>>> 4c96d872
    private function givenIHaveUser($name)
    {
        $recordGenerator = $this->recordGenerator;
        $recordGenerator->setTablesRows(array('user' => array($name)));
        $recordGenerator->generate();
    }

<<<<<<< HEAD
    private function givenUser_HasStillACommentOnAnArticle($name)
    {
        $recordGenerator = $this->recordGenerator;
        $recordGenerator->setTablesRows(array('comment' => array(array('User' => $name))));
        $recordGenerator->generate();
    }

=======

    /**
     * @param string $name
     */
    private function givenUser_HasStillACommentOnAnArticle($name)
    {
        $recordGenerator = $this->recordGenerator;
        $recordGenerator->setTablesRows(array('comment' => array('PreparedForDeletion' => array('User' => $name))));
        $recordGenerator->generate();
    }


    /**
     * @param string $name
     */
>>>>>>> 4c96d872
    private function whenIDeleteUser($name)
    {
        // use an new record manager with empty repository
        $rm = self::createDefaultRecordManager();
        $userRecord = $rm->findOrCreateRecord('user', array('username' => $name));
<<<<<<< HEAD
        $rm->delete($userRecord)->commit();
    }


    private function thenUser_AndHisCommentIsDeleted($name)
    {
        // there is a warning (undefined offset). when this code is reached that issue is fixed

        // TODO: check if records are really deleted
=======
        $rm->scheduleDelete($userRecord)
            ->commit();
    }


    /**
     * @param string $name
     */
    private function thenUser_AndHisCommentIsDeleted($name)
    {
        // there is a warning (undefined offset). when this code is reached that issue is fixed
        $rm = self::createDefaultRecordManager();
        $queryHasResult = $rm->createQuery('user')
            ->andWhere('username = ?', $name)
            ->hasResult();
        $this->assertFalse($queryHasResult, "Expected, that user {$name} has been deleted");

        $userCommentId = $this->recordGenerator->getRecordIdFromMap('comment', 'PreparedForDeletion');
        $queryHasResult = $rm->createQuery('comment')
            ->andWhere('id = ?', $userCommentId)
            ->hasResult();
        $this->assertFalse($queryHasResult,"Expected, that user comment of user {$name} has been deleted");
>>>>>>> 4c96d872
    }

}<|MERGE_RESOLUTION|>--- conflicted
+++ resolved
@@ -276,13 +276,10 @@
         $this->thenUser_AndHisCommentIsDeleted('PreparedForDeletion');
     }
 
-<<<<<<< HEAD
-=======
 
     /**
      * @param string $name
      */
->>>>>>> 4c96d872
     private function givenIHaveUser($name)
     {
         $recordGenerator = $this->recordGenerator;
@@ -290,15 +287,6 @@
         $recordGenerator->generate();
     }
 
-<<<<<<< HEAD
-    private function givenUser_HasStillACommentOnAnArticle($name)
-    {
-        $recordGenerator = $this->recordGenerator;
-        $recordGenerator->setTablesRows(array('comment' => array(array('User' => $name))));
-        $recordGenerator->generate();
-    }
-
-=======
 
     /**
      * @param string $name
@@ -314,23 +302,11 @@
     /**
      * @param string $name
      */
->>>>>>> 4c96d872
     private function whenIDeleteUser($name)
     {
         // use an new record manager with empty repository
         $rm = self::createDefaultRecordManager();
         $userRecord = $rm->findOrCreateRecord('user', array('username' => $name));
-<<<<<<< HEAD
-        $rm->delete($userRecord)->commit();
-    }
-
-
-    private function thenUser_AndHisCommentIsDeleted($name)
-    {
-        // there is a warning (undefined offset). when this code is reached that issue is fixed
-
-        // TODO: check if records are really deleted
-=======
         $rm->scheduleDelete($userRecord)
             ->commit();
     }
@@ -353,7 +329,48 @@
             ->andWhere('id = ?', $userCommentId)
             ->hasResult();
         $this->assertFalse($queryHasResult,"Expected, that user comment of user {$name} has been deleted");
->>>>>>> 4c96d872
+    }
+
+
+    /**
+     * @see issue #11 (https://github.com/sigma-z/Dive/issues/11)
+     */
+    public function testDeleteRecordWithCascadedForeignRelatedRecords()
+    {
+        $this->givenIHaveUser('PreparedForDeletion');
+        $this->givenUser_HasStillACommentOnAnArticle('PreparedForDeletion');
+        $this->whenIDeleteUser('PreparedForDeletion');
+        $this->thenUser_AndHisCommentIsDeleted('PreparedForDeletion');
+    }
+
+    private function givenIHaveUser($name)
+    {
+        $recordGenerator = $this->recordGenerator;
+        $recordGenerator->setTablesRows(array('user' => array($name)));
+        $recordGenerator->generate();
+    }
+
+    private function givenUser_HasStillACommentOnAnArticle($name)
+    {
+        $recordGenerator = $this->recordGenerator;
+        $recordGenerator->setTablesRows(array('comment' => array(array('User' => $name))));
+        $recordGenerator->generate();
+    }
+
+    private function whenIDeleteUser($name)
+    {
+        // use an new record manager with empty repository
+        $rm = self::createDefaultRecordManager();
+        $userRecord = $rm->findOrCreateRecord('user', array('username' => $name));
+        $rm->delete($userRecord)->commit();
+    }
+
+
+    private function thenUser_AndHisCommentIsDeleted($name)
+    {
+        // there is a warning (undefined offset). when this code is reached that issue is fixed
+
+        // TODO: check if records are really deleted
     }
 
 }